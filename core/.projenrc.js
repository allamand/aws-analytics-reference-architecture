--- conflicted
+++ resolved
@@ -53,10 +53,6 @@
     '@aws-cdk/aws-kinesisfirehose-destinations',
     '@aws-cdk/aws-kinesis',
     '@aws-cdk/aws-logs',
-<<<<<<< HEAD
-    '@aws-cdk/aws-athena',
-=======
->>>>>>> 425304f6
     '@aws-cdk/aws-glue',
     '@aws-cdk/aws-athena',
     '@aws-cdk/aws-stepfunctions',
