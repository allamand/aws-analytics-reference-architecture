{
  "tasks": {
    "build": {
      "name": "build",
      "description": "Full release build (test+compile)",
      "steps": [
        {
          "exec": "npx projen"
        },
        {
          "spawn": "test"
        },
        {
          "spawn": "compile"
        },
        {
          "spawn": "package"
        },
        {
          "spawn": "docgen"
        }
      ]
    },
    "bump": {
      "name": "bump",
      "description": "Bumps version based on latest git tag and generates a changelog entry",
      "env": {
        "OUTFILE": "package.json",
        "CHANGELOG": "dist/changelog.md",
        "BUMPFILE": "dist/version.txt",
        "RELEASETAG": "dist/releasetag.txt"
      },
      "steps": [
        {
          "builtin": "release/bump-version"
        }
      ],
      "condition": "! git log --oneline -1 | grep -q \"chore(release):\""
    },
    "clobber": {
      "name": "clobber",
      "description": "hard resets to HEAD of origin and cleans the local repo",
      "env": {
        "BRANCH": "$(git branch --show-current)"
      },
      "steps": [
        {
          "exec": "git checkout -b scratch",
          "name": "save current HEAD in \"scratch\" branch"
        },
        {
          "exec": "git checkout $BRANCH"
        },
        {
          "exec": "git fetch origin",
          "name": "fetch latest changes from origin"
        },
        {
          "exec": "git reset --hard origin/$BRANCH",
          "name": "hard reset to origin commit"
        },
        {
          "exec": "git clean -fdx",
          "name": "clean all untracked files"
        },
        {
          "say": "ready to rock! (unpushed commits are under the \"scratch\" branch)"
        }
      ],
      "condition": "git diff --exit-code > /dev/null"
    },
    "compat": {
      "name": "compat",
      "description": "Perform API compatibility check against latest version",
      "steps": [
        {
          "exec": "jsii-diff npm:$(node -p \"require('./package.json').name\") -k --ignore-file .compatignore || (echo \"\nUNEXPECTED BREAKING CHANGES: add keys such as 'removed:constructs.Node.of' to .compatignore to skip.\n\" && exit 1)"
        }
      ]
    },
    "compile": {
      "name": "compile",
      "description": "Only compile",
      "steps": [
        {
          "exec": "jsii --silence-warnings=reserved-word --no-fix-peer-dependencies"
        },
        {
          "exec": "npx projen copy-resources"
        },
        {
          "exec": "npx projen pip-install"
        },
        {
          "exec": "npx projen gradle-build"
        }
      ]
    },
    "copy-resources": {
      "name": "copy-resources",
      "description": "Copy all resources directories from src to lib",
      "steps": [
        {
          "exec": "rsync -avr --exclude '*.ts' --exclude '*.js' src/data-generator/resources lib/data-generator"
        },
        {
          "exec": "rsync -avr --exclude '*.ts' --exclude '*.js' src/datasets/resources lib/datasets"
        },
        {
          "exec": "rsync -avr --exclude '*.ts' --exclude '*.js' src/synchronous-athena-query/resources lib/synchronous-athena-query"
        },
        {
          "exec": "rsync -avr --exclude '*.ts' --exclude '*.js' src/synchronous-crawler/resources lib/synchronous-crawler"
        }
      ]
    },
    "default": {
      "name": "default",
      "steps": [
        {
          "exec": "node .projenrc.js"
        }
      ]
    },
    "docgen": {
      "name": "docgen",
      "description": "Generate API.md from .jsii manifest",
      "steps": [
        {
          "exec": "jsii-docgen"
        }
      ]
    },
    "eslint": {
      "name": "eslint",
      "description": "Runs eslint against the codebase",
      "steps": [
        {
          "exec": "eslint --ext .ts,.tsx --fix --no-error-on-unmatched-pattern src test build-tools .projenrc.js"
        }
      ]
    },
    "package": {
      "name": "package",
      "description": "Create an npm tarball",
      "steps": [
        {
          "exec": "jsii-pacmak"
        }
      ]
    },
    "pip-install": {
      "name": "pip-install",
      "description": "pip install all folders in lib that has requirements.txt",
      "steps": [
        {
          "exec": "pip3 install -r lib/data-generator/resources/lambdas/setup/requirements.txt --target lib/data-generator/resources/lambdas/setup"
        },
        {
          "exec": "pip3 install -r lib/synchronous-athena-query/resources/lambdas/requirements.txt --target lib/synchronous-athena-query/resources/lambdas"
        },
        {
          "exec": "pip3 install -r lib/synchronous-crawler/resources/lambdas/requirements.txt --target lib/synchronous-crawler/resources/lambdas"
        }
      ]
    },
    "publish:github": {
      "name": "publish:github",
      "description": "Publish this package to GitHub Releases",
      "requiredEnv": [
        "GITHUB_TOKEN",
        "GITHUB_REPOSITORY",
        "GITHUB_REF"
      ],
      "steps": [
        {
          "exec": "errout=$(mktemp); gh release create $(cat dist/releasetag.txt) -R $GITHUB_REPOSITORY -F dist/changelog.md -t $(cat dist/releasetag.txt) --target $GITHUB_REF 2> $errout && true; exitcode=$?; if [ $exitcode -ne 0 ] && ! grep -q \"Release.tag_name already exists\" $errout; then cat $errout; exit $exitcode; fi"
        }
      ]
    },
<<<<<<< HEAD
    "default": {
      "name": "default",
      "steps": [
        {
          "exec": "node .projenrc.js"
        }
      ]
    },
    "watch": {
      "name": "watch",
      "description": "Watch & compile in the background",
      "steps": [
        {
          "exec": "jsii -w --silence-warnings=reserved-word --no-fix-peer-dependencies"
        }
      ]
    },
    "package": {
      "name": "package",
      "description": "Create an npm tarball",
      "steps": [
        {
          "exec": "jsii-pacmak"
        }
      ]
    },
    "eslint": {
      "name": "eslint",
      "description": "Runs eslint against the codebase",
      "steps": [
        {
          "exec": "eslint --ext .ts,.tsx --fix --no-error-on-unmatched-pattern src test build-tools .projenrc.js"
        }
      ]
    },
    "compat": {
      "name": "compat",
      "description": "Perform API compatibility check against latest version",
      "steps": [
        {
          "exec": "jsii-diff npm:$(node -p \"require('./package.json').name\") -k --ignore-file .compatignore || (echo \"\nUNEXPECTED BREAKING CHANGES: add keys such as 'removed:constructs.Node.of' to .compatignore to skip.\n\" && exit 1)"
        }
      ]
    },
=======
>>>>>>> 83bfe5d8
    "publish:npm": {
      "name": "publish:npm",
      "description": "Publish this package to npm",
      "env": {
        "NPM_DIST_TAG": "latest",
        "NPM_REGISTRY": "registry.npmjs.org"
      },
      "requiredEnv": [
        "NPM_TOKEN"
      ],
      "steps": [
        {
          "exec": "npx -p jsii-release@latest jsii-release-npm"
        }
      ]
    },
    "publish:pypi": {
      "name": "publish:pypi",
      "description": "Publish this package to PyPI",
      "requiredEnv": [
        "TWINE_USERNAME",
        "TWINE_PASSWORD"
      ],
      "steps": [
        {
          "exec": "npx -p jsii-release@latest jsii-release-pypi"
        }
      ]
    },
    "release": {
      "name": "release",
      "description": "Prepare a release from \"main\" branch",
      "env": {
        "RELEASE": "true"
      },
      "steps": [
        {
          "exec": "rm -fr dist"
        },
        {
          "spawn": "bump"
        },
        {
          "spawn": "build"
        },
        {
          "spawn": "unbump"
        },
        {
          "exec": "git diff --ignore-space-at-eol --exit-code"
        }
      ]
    },
    "test": {
      "name": "test",
      "description": "Run tests",
      "steps": [
        {
          "exec": "rm -fr lib/"
        },
        {
          "exec": "jest --passWithNoTests --all"
        },
        {
          "spawn": "eslint"
        }
      ]
    },
    "test:deploy": {
      "name": "test:deploy",
      "steps": [
        {
          "exec": "npx projen build"
        },
        {
          "exec": "cdk deploy --app=./lib/integ.default.js"
        }
      ]
    },
    "test:destroy": {
      "name": "test:destroy",
      "steps": [
        {
          "exec": "cdk destroy --app=./lib/integ.default.js"
        }
      ]
    },
    "test:update": {
      "name": "test:update",
      "description": "Update jest snapshots",
      "steps": [
        {
<<<<<<< HEAD
          "exec": "cp -r src/data-generator/resources lib/data-generator"
        },
        {
          "exec": "cp -r src/datasets/resources lib/datasets"
        },
        {
          "exec": "cp -r src/db-schema-manager/resources lib/db-schema-manager"
        },
        {
          "exec": "cp -r src/db-schema-manager/resources/flyway-lambda/src/main/resources lib/db-schema-manager/resources/flyway-lambda/src/main"
        },
        {
          "exec": "cp -r src/db-schema-manager/resources/flyway-lambda/src/test/resources lib/db-schema-manager/resources/flyway-lambda/src/test"
        },
        {
          "exec": "cp -r src/synchronous-athena-query/resources lib/synchronous-athena-query"
        },
        {
          "exec": "cp -r src/synchronous-crawler/resources lib/synchronous-crawler"
=======
          "exec": "jest --updateSnapshot"
>>>>>>> 83bfe5d8
        }
      ]
    },
    "test:watch": {
      "name": "test:watch",
      "description": "Run jest in watch mode",
      "steps": [
        {
          "exec": "jest --watch"
        }
      ]
    },
<<<<<<< HEAD
    "gradle-build": {
      "name": "gradle-build",
      "description": "./gradlew shadowJar all folders in lib that has requirements.txt",
      "steps": [
        {
          "exec": "cd lib/db-schema-manager/resources/flyway-lambda && ./gradlew shadowJar"
        }
      ]
    },
    "release": {
      "name": "release",
      "description": "Prepare a release from \"main\" branch",
=======
    "unbump": {
      "name": "unbump",
      "description": "Restores version to 0.0.0",
>>>>>>> 83bfe5d8
      "env": {
        "OUTFILE": "package.json",
        "CHANGELOG": "dist/changelog.md",
        "BUMPFILE": "dist/version.txt",
        "RELEASETAG": "dist/releasetag.txt"
      },
      "steps": [
        {
          "builtin": "release/reset-version"
        }
      ]
    },
    "watch": {
      "name": "watch",
      "description": "Watch & compile in the background",
      "steps": [
        {
          "exec": "jsii -w --silence-warnings=reserved-word --no-fix-peer-dependencies"
        }
      ]
    }
  },
  "env": {
    "PATH": "$(npx -c \"node -e \\\"console.log(process.env.PATH)\\\"\")"
  },
  "//": "~~ Generated by projen. To modify, edit .projenrc.js and run \"npx projen\"."
}<|MERGE_RESOLUTION|>--- conflicted
+++ resolved
@@ -1,5 +1,85 @@
 {
   "tasks": {
+    "clobber": {
+      "name": "clobber",
+      "description": "hard resets to HEAD of origin and cleans the local repo",
+      "env": {
+        "BRANCH": "$(git branch --show-current)"
+      },
+      "steps": [
+        {
+          "exec": "git checkout -b scratch",
+          "name": "save current HEAD in \"scratch\" branch"
+        },
+        {
+          "exec": "git checkout $BRANCH"
+        },
+        {
+          "exec": "git fetch origin",
+          "name": "fetch latest changes from origin"
+        },
+        {
+          "exec": "git reset --hard origin/$BRANCH",
+          "name": "hard reset to origin commit"
+        },
+        {
+          "exec": "git clean -fdx",
+          "name": "clean all untracked files"
+        },
+        {
+          "say": "ready to rock! (unpushed commits are under the \"scratch\" branch)"
+        }
+      ],
+      "condition": "git diff --exit-code > /dev/null"
+    },
+    "compile": {
+      "name": "compile",
+      "description": "Only compile",
+      "steps": [
+        {
+          "exec": "jsii --silence-warnings=reserved-word --no-fix-peer-dependencies"
+        },
+        {
+          "spawn": "docgen"
+        },
+        {
+          "exec": "npx projen copy-resources"
+        },
+        {
+          "exec": "npx projen pip-install"
+        },
+        {
+          "exec": "npx projen gradle-build"
+        }
+      ]
+    },
+    "test:compile": {
+      "name": "test:compile",
+      "description": "compiles the test code",
+      "steps": [
+        {
+          "exec": "tsc --noEmit --project tsconfig.jest.json"
+        }
+      ]
+    },
+    "test": {
+      "name": "test",
+      "description": "Run tests",
+      "steps": [
+        {
+          "exec": "rm -fr lib/"
+        },
+        {
+          "spawn": "test:compile"
+        },
+        {
+          "exec": "jest --passWithNoTests --all"
+        },
+        {
+          "spawn": "eslint"
+        }
+      ]
+    },
     "build": {
       "name": "build",
       "description": "Full release build (test+compile)",
@@ -15,9 +95,24 @@
         },
         {
           "spawn": "package"
-        },
-        {
-          "spawn": "docgen"
+        }
+      ]
+    },
+    "test:watch": {
+      "name": "test:watch",
+      "description": "Run jest in watch mode",
+      "steps": [
+        {
+          "exec": "jest --watch"
+        }
+      ]
+    },
+    "test:update": {
+      "name": "test:update",
+      "description": "Update jest snapshots",
+      "steps": [
+        {
+          "exec": "jest --updateSnapshot"
         }
       ]
     },
@@ -37,130 +132,18 @@
       ],
       "condition": "! git log --oneline -1 | grep -q \"chore(release):\""
     },
-    "clobber": {
-      "name": "clobber",
-      "description": "hard resets to HEAD of origin and cleans the local repo",
-      "env": {
-        "BRANCH": "$(git branch --show-current)"
-      },
-      "steps": [
-        {
-          "exec": "git checkout -b scratch",
-          "name": "save current HEAD in \"scratch\" branch"
-        },
-        {
-          "exec": "git checkout $BRANCH"
-        },
-        {
-          "exec": "git fetch origin",
-          "name": "fetch latest changes from origin"
-        },
-        {
-          "exec": "git reset --hard origin/$BRANCH",
-          "name": "hard reset to origin commit"
-        },
-        {
-          "exec": "git clean -fdx",
-          "name": "clean all untracked files"
-        },
-        {
-          "say": "ready to rock! (unpushed commits are under the \"scratch\" branch)"
-        }
-      ],
-      "condition": "git diff --exit-code > /dev/null"
-    },
-    "compat": {
-      "name": "compat",
-      "description": "Perform API compatibility check against latest version",
-      "steps": [
-        {
-          "exec": "jsii-diff npm:$(node -p \"require('./package.json').name\") -k --ignore-file .compatignore || (echo \"\nUNEXPECTED BREAKING CHANGES: add keys such as 'removed:constructs.Node.of' to .compatignore to skip.\n\" && exit 1)"
-        }
-      ]
-    },
-    "compile": {
-      "name": "compile",
-      "description": "Only compile",
-      "steps": [
-        {
-          "exec": "jsii --silence-warnings=reserved-word --no-fix-peer-dependencies"
-        },
-        {
-          "exec": "npx projen copy-resources"
-        },
-        {
-          "exec": "npx projen pip-install"
-        },
-        {
-          "exec": "npx projen gradle-build"
-        }
-      ]
-    },
-    "copy-resources": {
-      "name": "copy-resources",
-      "description": "Copy all resources directories from src to lib",
-      "steps": [
-        {
-          "exec": "rsync -avr --exclude '*.ts' --exclude '*.js' src/data-generator/resources lib/data-generator"
-        },
-        {
-          "exec": "rsync -avr --exclude '*.ts' --exclude '*.js' src/datasets/resources lib/datasets"
-        },
-        {
-          "exec": "rsync -avr --exclude '*.ts' --exclude '*.js' src/synchronous-athena-query/resources lib/synchronous-athena-query"
-        },
-        {
-          "exec": "rsync -avr --exclude '*.ts' --exclude '*.js' src/synchronous-crawler/resources lib/synchronous-crawler"
-        }
-      ]
-    },
-    "default": {
-      "name": "default",
-      "steps": [
-        {
-          "exec": "node .projenrc.js"
-        }
-      ]
-    },
-    "docgen": {
-      "name": "docgen",
-      "description": "Generate API.md from .jsii manifest",
-      "steps": [
-        {
-          "exec": "jsii-docgen"
-        }
-      ]
-    },
-    "eslint": {
-      "name": "eslint",
-      "description": "Runs eslint against the codebase",
-      "steps": [
-        {
-          "exec": "eslint --ext .ts,.tsx --fix --no-error-on-unmatched-pattern src test build-tools .projenrc.js"
-        }
-      ]
-    },
-    "package": {
-      "name": "package",
-      "description": "Create an npm tarball",
-      "steps": [
-        {
-          "exec": "jsii-pacmak"
-        }
-      ]
-    },
-    "pip-install": {
-      "name": "pip-install",
-      "description": "pip install all folders in lib that has requirements.txt",
-      "steps": [
-        {
-          "exec": "pip3 install -r lib/data-generator/resources/lambdas/setup/requirements.txt --target lib/data-generator/resources/lambdas/setup"
-        },
-        {
-          "exec": "pip3 install -r lib/synchronous-athena-query/resources/lambdas/requirements.txt --target lib/synchronous-athena-query/resources/lambdas"
-        },
-        {
-          "exec": "pip3 install -r lib/synchronous-crawler/resources/lambdas/requirements.txt --target lib/synchronous-crawler/resources/lambdas"
+    "unbump": {
+      "name": "unbump",
+      "description": "Restores version to 0.0.0",
+      "env": {
+        "OUTFILE": "package.json",
+        "CHANGELOG": "dist/changelog.md",
+        "BUMPFILE": "dist/version.txt",
+        "RELEASETAG": "dist/releasetag.txt"
+      },
+      "steps": [
+        {
+          "builtin": "release/reset-version"
         }
       ]
     },
@@ -178,7 +161,6 @@
         }
       ]
     },
-<<<<<<< HEAD
     "default": {
       "name": "default",
       "steps": [
@@ -223,8 +205,6 @@
         }
       ]
     },
-=======
->>>>>>> 83bfe5d8
     "publish:npm": {
       "name": "publish:npm",
       "description": "Publish this package to npm",
@@ -254,6 +234,85 @@
         }
       ]
     },
+    "docgen": {
+      "name": "docgen",
+      "description": "Generate API.md from .jsii manifest",
+      "steps": [
+        {
+          "exec": "jsii-docgen"
+        }
+      ]
+    },
+    "test:deploy": {
+      "name": "test:deploy",
+      "steps": [
+        {
+          "exec": "npx projen build"
+        },
+        {
+          "exec": "cdk deploy --app=./lib/integ.default.js"
+        }
+      ]
+    },
+    "test:destroy": {
+      "name": "test:destroy",
+      "steps": [
+        {
+          "exec": "cdk destroy --app=./lib/integ.default.js"
+        }
+      ]
+    },
+    "copy-resources": {
+      "name": "copy-resources",
+      "description": "Copy all resources directories from src to lib",
+      "steps": [
+        {
+          "exec": "rsync -avr --exclude '*.ts' --exclude '*.js' src/data-generator/resources lib/data-generator"
+        },
+        {
+          "exec": "rsync -avr --exclude '*.ts' --exclude '*.js' src/datasets/resources lib/datasets"
+        },
+        {
+          "exec": "rsync -avr --exclude '*.ts' --exclude '*.js' src/db-schema-manager/resources lib/db-schema-manager"
+        },
+        {
+          "exec": "rsync -avr --exclude '*.ts' --exclude '*.js' src/db-schema-manager/resources/flyway-lambda/src/main/resources lib/db-schema-manager/resources/flyway-lambda/src/main"
+        },
+        {
+          "exec": "rsync -avr --exclude '*.ts' --exclude '*.js' src/db-schema-manager/resources/flyway-lambda/src/test/resources lib/db-schema-manager/resources/flyway-lambda/src/test"
+        },
+        {
+          "exec": "rsync -avr --exclude '*.ts' --exclude '*.js' src/synchronous-athena-query/resources lib/synchronous-athena-query"
+        },
+        {
+          "exec": "rsync -avr --exclude '*.ts' --exclude '*.js' src/synchronous-crawler/resources lib/synchronous-crawler"
+        }
+      ]
+    },
+    "pip-install": {
+      "name": "pip-install",
+      "description": "pip install all folders in lib that has requirements.txt",
+      "steps": [
+        {
+          "exec": "pip3 install -r lib/data-generator/resources/lambdas/setup/requirements.txt --target lib/data-generator/resources/lambdas/setup"
+        },
+        {
+          "exec": "pip3 install -r lib/synchronous-athena-query/resources/lambdas/requirements.txt --target lib/synchronous-athena-query/resources/lambdas"
+        },
+        {
+          "exec": "pip3 install -r lib/synchronous-crawler/resources/lambdas/requirements.txt --target lib/synchronous-crawler/resources/lambdas"
+        }
+      ]
+    },
+    "gradle-build": {
+      "name": "gradle-build",
+      "description": "./gradlew shadowJar all folders in lib that has requirements.txt",
+      "steps": [
+        {
+          "exec": "cd lib/db-schema-manager/resources/flyway-lambda && ./gradlew shadowJar"
+        }
+      ]
+    },
     "release": {
       "name": "release",
       "description": "Prepare a release from \"main\" branch",
@@ -275,119 +334,6 @@
         },
         {
           "exec": "git diff --ignore-space-at-eol --exit-code"
-        }
-      ]
-    },
-    "test": {
-      "name": "test",
-      "description": "Run tests",
-      "steps": [
-        {
-          "exec": "rm -fr lib/"
-        },
-        {
-          "exec": "jest --passWithNoTests --all"
-        },
-        {
-          "spawn": "eslint"
-        }
-      ]
-    },
-    "test:deploy": {
-      "name": "test:deploy",
-      "steps": [
-        {
-          "exec": "npx projen build"
-        },
-        {
-          "exec": "cdk deploy --app=./lib/integ.default.js"
-        }
-      ]
-    },
-    "test:destroy": {
-      "name": "test:destroy",
-      "steps": [
-        {
-          "exec": "cdk destroy --app=./lib/integ.default.js"
-        }
-      ]
-    },
-    "test:update": {
-      "name": "test:update",
-      "description": "Update jest snapshots",
-      "steps": [
-        {
-<<<<<<< HEAD
-          "exec": "cp -r src/data-generator/resources lib/data-generator"
-        },
-        {
-          "exec": "cp -r src/datasets/resources lib/datasets"
-        },
-        {
-          "exec": "cp -r src/db-schema-manager/resources lib/db-schema-manager"
-        },
-        {
-          "exec": "cp -r src/db-schema-manager/resources/flyway-lambda/src/main/resources lib/db-schema-manager/resources/flyway-lambda/src/main"
-        },
-        {
-          "exec": "cp -r src/db-schema-manager/resources/flyway-lambda/src/test/resources lib/db-schema-manager/resources/flyway-lambda/src/test"
-        },
-        {
-          "exec": "cp -r src/synchronous-athena-query/resources lib/synchronous-athena-query"
-        },
-        {
-          "exec": "cp -r src/synchronous-crawler/resources lib/synchronous-crawler"
-=======
-          "exec": "jest --updateSnapshot"
->>>>>>> 83bfe5d8
-        }
-      ]
-    },
-    "test:watch": {
-      "name": "test:watch",
-      "description": "Run jest in watch mode",
-      "steps": [
-        {
-          "exec": "jest --watch"
-        }
-      ]
-    },
-<<<<<<< HEAD
-    "gradle-build": {
-      "name": "gradle-build",
-      "description": "./gradlew shadowJar all folders in lib that has requirements.txt",
-      "steps": [
-        {
-          "exec": "cd lib/db-schema-manager/resources/flyway-lambda && ./gradlew shadowJar"
-        }
-      ]
-    },
-    "release": {
-      "name": "release",
-      "description": "Prepare a release from \"main\" branch",
-=======
-    "unbump": {
-      "name": "unbump",
-      "description": "Restores version to 0.0.0",
->>>>>>> 83bfe5d8
-      "env": {
-        "OUTFILE": "package.json",
-        "CHANGELOG": "dist/changelog.md",
-        "BUMPFILE": "dist/version.txt",
-        "RELEASETAG": "dist/releasetag.txt"
-      },
-      "steps": [
-        {
-          "builtin": "release/reset-version"
-        }
-      ]
-    },
-    "watch": {
-      "name": "watch",
-      "description": "Watch & compile in the background",
-      "steps": [
-        {
-          "exec": "jsii -w --silence-warnings=reserved-word --no-fix-peer-dependencies"
         }
       ]
     }
