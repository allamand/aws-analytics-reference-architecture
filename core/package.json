--- conflicted
+++ resolved
@@ -6,40 +6,30 @@
     "directory": "core"
   },
   "scripts": {
+    "clobber": "npx projen clobber",
+    "compile": "npx projen compile",
+    "test:compile": "npx projen test:compile",
+    "test": "npx projen test",
     "build": "npx projen build",
+    "test:watch": "npx projen test:watch",
+    "test:update": "npx projen test:update",
     "bump": "npx projen bump",
-<<<<<<< HEAD
     "unbump": "npx projen unbump",
     "publish:github": "npx projen publish:github",
-=======
-    "clobber": "npx projen clobber",
+    "default": "npx projen default",
+    "watch": "npx projen watch",
+    "package": "npx projen package",
+    "eslint": "npx projen eslint",
     "compat": "npx projen compat",
-    "compile": "npx projen compile",
-    "copy-resources": "npx projen copy-resources",
->>>>>>> 83bfe5d8
-    "default": "npx projen default",
-    "docgen": "npx projen docgen",
-    "eslint": "npx projen eslint",
-    "package": "npx projen package",
-    "pip-install": "npx projen pip-install",
-    "publish:github": "npx projen publish:github",
     "publish:npm": "npx projen publish:npm",
     "publish:pypi": "npx projen publish:pypi",
-    "release": "npx projen release",
-    "test": "npx projen test",
+    "docgen": "npx projen docgen",
     "test:deploy": "npx projen test:deploy",
     "test:destroy": "npx projen test:destroy",
-<<<<<<< HEAD
     "copy-resources": "npx projen copy-resources",
     "pip-install": "npx projen pip-install",
     "gradle-build": "npx projen gradle-build",
     "release": "npx projen release",
-=======
-    "test:update": "npx projen test:update",
-    "test:watch": "npx projen test:watch",
-    "unbump": "npx projen unbump",
-    "watch": "npx projen watch",
->>>>>>> 83bfe5d8
     "projen": "npx projen"
   },
   "author": {
@@ -48,11 +38,7 @@
     "organization": true
   },
   "devDependencies": {
-<<<<<<< HEAD
     "@aws-cdk/assert": "1.125.0",
-=======
-    "@aws-cdk/assert": "1.124",
->>>>>>> 83bfe5d8
     "@types/jest": "^27.0.2",
     "@types/node": "^14.17.0",
     "@typescript-eslint/eslint-plugin": "^5.3.0",
@@ -65,27 +51,17 @@
     "glob": "^7.2.0",
     "jest": "^27.3.1",
     "jest-junit": "^12",
-<<<<<<< HEAD
     "jsii": "^1.34.0",
     "jsii-diff": "^1.34.0",
     "jsii-docgen": "^3.6.3",
     "jsii-pacmak": "^1.34.0",
     "json-schema": "^0.2.3",
     "projen": "^0.28.31",
-=======
-    "jsii": "^1.42.0",
-    "jsii-diff": "^1.42.0",
-    "jsii-docgen": "^3.8.20",
-    "jsii-pacmak": "^1.42.0",
-    "json-schema": "^0.3.0",
-    "projen": "^0.32.8",
->>>>>>> 83bfe5d8
     "standard-version": "^9",
     "ts-jest": "^27.0.7",
     "typescript": "^4.4.4"
   },
   "peerDependencies": {
-<<<<<<< HEAD
     "@aws-cdk/assertions": "1.125.0",
     "@aws-cdk/aws-athena": "1.125.0",
     "@aws-cdk/aws-ec2": "1.125.0",
@@ -94,6 +70,8 @@
     "@aws-cdk/aws-glue": "1.125.0",
     "@aws-cdk/aws-iam": "1.125.0",
     "@aws-cdk/aws-kinesis": "1.125.0",
+    "@aws-cdk/aws-kinesisfirehose": "1.125.0",
+    "@aws-cdk/aws-kinesisfirehose-destinations": "1.125.0",
     "@aws-cdk/aws-lambda": "1.125.0",
     "@aws-cdk/aws-lambda-python": "1.125.0",
     "@aws-cdk/aws-logs": "1.125.0",
@@ -117,6 +95,8 @@
     "@aws-cdk/aws-glue": "1.125.0",
     "@aws-cdk/aws-iam": "1.125.0",
     "@aws-cdk/aws-kinesis": "1.125.0",
+    "@aws-cdk/aws-kinesisfirehose": "1.125.0",
+    "@aws-cdk/aws-kinesisfirehose-destinations": "1.125.0",
     "@aws-cdk/aws-lambda": "1.125.0",
     "@aws-cdk/aws-lambda-python": "1.125.0",
     "@aws-cdk/aws-logs": "1.125.0",
@@ -130,44 +110,6 @@
     "@aws-cdk/core": "1.125.0",
     "@aws-cdk/custom-resources": "1.125.0",
     "aws-sdk": "^2.995.0",
-=======
-    "@aws-cdk/aws-athena": "1.124",
-    "@aws-cdk/aws-events": "1.124",
-    "@aws-cdk/aws-events-targets": "1.124",
-    "@aws-cdk/aws-glue": "1.124",
-    "@aws-cdk/aws-iam": "1.124",
-    "@aws-cdk/aws-kinesis": "1.124",
-    "@aws-cdk/aws-kinesisfirehose": "1.124",
-    "@aws-cdk/aws-kinesisfirehose-destinations": "1.124",
-    "@aws-cdk/aws-lambda": "1.124",
-    "@aws-cdk/aws-lambda-python": "1.124",
-    "@aws-cdk/aws-logs": "1.124",
-    "@aws-cdk/aws-s3": "1.124",
-    "@aws-cdk/aws-stepfunctions": "1.124",
-    "@aws-cdk/aws-stepfunctions-tasks": "1.124",
-    "@aws-cdk/core": "1.124",
-    "@aws-cdk/custom-resources": "1.124",
-    "constructs": "^3.2.27"
-  },
-  "dependencies": {
-    "@aws-cdk/aws-athena": "1.124",
-    "@aws-cdk/aws-events": "1.124",
-    "@aws-cdk/aws-events-targets": "1.124",
-    "@aws-cdk/aws-glue": "1.124",
-    "@aws-cdk/aws-iam": "1.124",
-    "@aws-cdk/aws-kinesis": "1.124",
-    "@aws-cdk/aws-kinesisfirehose": "1.124",
-    "@aws-cdk/aws-kinesisfirehose-destinations": "1.124",
-    "@aws-cdk/aws-lambda": "1.124",
-    "@aws-cdk/aws-lambda-python": "1.124",
-    "@aws-cdk/aws-logs": "1.124",
-    "@aws-cdk/aws-s3": "1.124",
-    "@aws-cdk/aws-stepfunctions": "1.124",
-    "@aws-cdk/aws-stepfunctions-tasks": "1.124",
-    "@aws-cdk/core": "1.124",
-    "@aws-cdk/custom-resources": "1.124",
-    "aws-sdk": "^2.1023.0",
->>>>>>> 83bfe5d8
     "xmldom": "github:xmldom/xmldom#0.7.0"
   },
   "bundledDependencies": [
@@ -219,7 +161,7 @@
     "preset": "ts-jest",
     "globals": {
       "ts-jest": {
-        "tsconfig": "tsconfig.dev.json"
+        "tsconfig": "tsconfig.jest.json"
       }
     }
   },
