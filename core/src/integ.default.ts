--- conflicted
+++ resolved
@@ -1,43 +1,9 @@
-import { App, Stack, CfnOutput } from '@aws-cdk/core';
-import { DataPlatformNotebook, StudioUserDefinition } from './dataplatform-notebook';
+// Copyright Amazon.com, Inc. or its affiliates. All Rights Reserved.
+// SPDX-License-Identifier: MIT-0
 
-<<<<<<< HEAD
-const envInteg = { account: '', region: '' };
-
-const mockApp = new App();
-const stack = new Stack(mockApp, 'integration-testing-dataplatform-notebook-kms-encryption', { env: envInteg });
-
-const dataPlatform = new DataPlatformNotebook(stack, 'dataplatform', {
-  studioName: '<YOUR-STUDIO-NAME>',
-  studioAuthMode: 'SSO', //Leave it as is
-  eksAdminRoleArn: '<role assigned to admin EKS>',
-  acmCertificateArn: '<ACM certificate ARN>',
-});
-
-let userList: StudioUserDefinition[];
-
-userList = [{
-  mappingIdentityName: '<As it appears in AWS SSO console>',
-  mappingIdentityType: 'USER' || 'GROUP',
-  executionPolicyArn: '<policy to be used with EMR on EKS job execution>',
-},
-{
-  mappingIdentityName: '<As it appears in AWS SSO console>',
-  mappingIdentityType: 'USER' || 'GROUP',
-  executionPolicyArn: '<policy to be used with EMR on EKS job execution>',
-}];
-
-dataPlatform.addSSOUsers(userList);
-
-
-new CfnOutput(stack, 'dataplatformOutput1', {
-  value: dataPlatform.studioUrl,
-});
-=======
 import { App, Stack } from '@aws-cdk/core';
 import { EmrEksCluster } from '.';
 
 const mockApp = new App();
 const stack = new Stack(mockApp, 'teststack');
-new EmrEksCluster(stack, 'testlake', {});
->>>>>>> dfffa9d1
+new EmrEksCluster(stack, 'testlake', {});