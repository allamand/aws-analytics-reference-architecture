{
    "applicationConfiguration":
    [
        {
            "classification": "spark-defaults",
            "properties": {
                "spark.hadoop.hive.metastore.client.factory.class": "com.amazonaws.glue.catalog.metastore.AWSGlueDataCatalogHiveClientFactory",
                "spark.sql.catalogImplementation": "hive",
                "spark.dynamicAllocation.enabled":"true",
                "spark.dynamicAllocation.initialExecutors": "2",
                "spark.dynamicAllocation.minExecutors": "0",
                "spark.dynamicAllocation.initialExecutors": "1",
                "spark.dynamicAllocation.maxExecutors": "20",
                "spark.dynamicAllocation.schedulerBacklogTimeout": "5",
                "spark.dynamicAllocation.executorAllocationRatio": "1",
                "spark.dynamicAllocation.shuffleTracking.enabled": "true",
                "spark.dynamicAllocation.shuffleTracking.timeout": "300s",
                "spark.kubernetes.allocation.batch.size": "2",
                "spark.executor.cores": "4",
                "spark.kubernetes.executor.request.cores": "3.5",
                "spark.executor.memory": "14G",
                "spark.driver.cores": "1",
                "spark.kubernetes.driver.request.cores": "0.5",
<<<<<<< HEAD
                "spark.driver.memory": "2G"
=======
                "spark.driver.memory": "2G",
                "spark.dynamicAllocation.executorAllocationRatio": "1",
                "spark.dynamicAllocation.shuffleTracking.enabled": "true",
                "spark.dynamicAllocation.shuffleTracking.timeout": "300s",
                "spark.kubernetes.node.selector.role": "notebook",
                "spark.kubernetes.node.selector.node-lifecycle": "spot"
>>>>>>> 99b11ae1
            }
        }
    ],
    "monitoringConfiguration": {
        "persistentAppUI": "ENABLED",
        "cloudWatchMonitoringConfiguration": {
            "logGroupName": "/emr-containers/notebook",
            "logStreamNamePrefix": "default"
        }
    }
}<|MERGE_RESOLUTION|>--- conflicted
+++ resolved
@@ -9,7 +9,6 @@
                 "spark.dynamicAllocation.enabled":"true",
                 "spark.dynamicAllocation.initialExecutors": "2",
                 "spark.dynamicAllocation.minExecutors": "0",
-                "spark.dynamicAllocation.initialExecutors": "1",
                 "spark.dynamicAllocation.maxExecutors": "20",
                 "spark.dynamicAllocation.schedulerBacklogTimeout": "5",
                 "spark.dynamicAllocation.executorAllocationRatio": "1",
@@ -21,16 +20,9 @@
                 "spark.executor.memory": "14G",
                 "spark.driver.cores": "1",
                 "spark.kubernetes.driver.request.cores": "0.5",
-<<<<<<< HEAD
-                "spark.driver.memory": "2G"
-=======
                 "spark.driver.memory": "2G",
-                "spark.dynamicAllocation.executorAllocationRatio": "1",
-                "spark.dynamicAllocation.shuffleTracking.enabled": "true",
-                "spark.dynamicAllocation.shuffleTracking.timeout": "300s",
                 "spark.kubernetes.node.selector.role": "notebook",
                 "spark.kubernetes.node.selector.node-lifecycle": "spot"
->>>>>>> 99b11ae1
             }
         }
     ],
